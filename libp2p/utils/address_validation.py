--- conflicted
+++ resolved
@@ -66,22 +66,11 @@
         seen_v4.add(ip)
         addrs.append(Multiaddr(f"/ip4/{ip}/{protocol}/{port}"))
 
-<<<<<<< HEAD
-    # Ensure loopback IPv4 explicitly present (JS echo parity) even if not returned
-    if "127.0.0.1" not in seen_v4:
-        addrs.append(Multiaddr(f"/ip4/127.0.0.1/{protocol}/{port}"))
-
-    # IPv6 enumeration (optional: only include if we have at least one global or loopback)
-    seen_v6: set[str] = set()
-    for ip in _safe_get_network_addrs(6):
-        seen_v6.add(ip)
-=======
     # IPv6 enumeration (optional: only include if we have at least one global or
     # loopback)
     for ip in _safe_get_network_addrs(6):
         # Avoid returning unusable wildcard expansions if the environment does not
         # support IPv6
->>>>>>> 05b372b1
         addrs.append(Multiaddr(f"/ip6/{ip}/{protocol}/{port}"))
     # Optionally ensure IPv6 loopback when any IPv6 present but loopback missing
     if seen_v6 and "::1" not in seen_v6:
