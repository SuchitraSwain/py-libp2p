--- conflicted
+++ resolved
@@ -151,19 +151,7 @@
 ]
 
 
-<<<<<<< HEAD
 async def perform_test_from_obj(obj, pubsub_factory) -> None:
-=======
-def _collect_node_ids(adj_list):
-    node_ids = set()
-    for node, neighbors in adj_list.items():
-        node_ids.add(node)
-        node_ids.update(set(neighbors))
-    return node_ids
-
-
-async def perform_test_from_obj(obj, router_factory) -> None:
->>>>>>> 9d3312eb
     """
     Perform pubsub tests from a test object, which is composed as follows:
 
@@ -201,7 +189,6 @@
     node_map = {}
     pubsub_map = {}
 
-<<<<<<< HEAD
     async with pubsub_factory(
         number=len(node_list), protocols=obj["supported_protocols"]
     ) as pubsubs:
@@ -234,45 +221,6 @@
                 return
             sub = await pubsub_map[node_id].subscribe(topic)
             queues_map[node_id][topic] = sub
-=======
-    async def add_node(node_id_str: str):
-        pubsub_router = router_factory(protocols=obj["supported_protocols"])
-        pubsub = PubsubFactory(router=pubsub_router)
-        await pubsub.host.get_network().listen(LISTEN_MADDR)
-        node_map[node_id_str] = pubsub.host
-        pubsub_map[node_id_str] = pubsub
-
-    all_node_ids = _collect_node_ids(adj_list)
-
-    for node in all_node_ids:
-        await add_node(node)
-
-    for node, neighbors in adj_list.items():
-        for neighbor_id in neighbors:
-            await connect(node_map[node], node_map[neighbor_id])
-
-    # NOTE: the test using this routine will fail w/o these sleeps...
-    await asyncio.sleep(1)
-
-    # Step 2) Subscribe to topics
-    queues_map = {}
-    topic_map = obj["topic_map"]
-
-    for topic, node_ids in topic_map.items():
-        for node_id in node_ids:
-            queue = await pubsub_map[node_id].subscribe(topic)
-            if node_id not in queues_map:
-                queues_map[node_id] = {}
-            # Store queue in topic-queue map for node
-            queues_map[node_id][topic] = queue
-
-    # NOTE: the test using this routine will fail w/o these sleeps...
-    await asyncio.sleep(1)
-
-    # Step 3) Publish messages
-    topics_in_msgs_ordered = []
-    messages = obj["messages"]
->>>>>>> 9d3312eb
 
         async with trio.open_nursery() as nursery:
             for topic, node_ids in topic_map.items():
@@ -280,7 +228,6 @@
                     nursery.start_soon(subscribe_node, node_id, topic)
             nursery.start_soon(trio.sleep, 2)
 
-<<<<<<< HEAD
         # Step 3) Publish messages
         topics_in_msgs_ordered = []
         messages = obj["messages"]
@@ -300,25 +247,6 @@
                 topics_in_msgs_ordered.append((topic, node_id, data))
         # Allow time for publishing before continuing
         await trio.sleep(1)
-=======
-        # Publish message
-        # TODO: Should be single RPC package with several topics
-        for topic in topics:
-            await pubsub_map[node_id].publish(topic, data)
-            # For each topic in topics, add (topic, node_id, data) tuple to ordered test list
-            topics_in_msgs_ordered.append((topic, node_id, data))
-
-    # Step 4) Check that all messages were received correctly.
-    for topic, origin_node_id, data in topics_in_msgs_ordered:
-        # Look at each node in each topic
-        for node_id in topic_map[topic]:
-            # Get message from subscription queue
-            queue = queues_map[node_id][topic]
-            msg = await queue.get()
-            assert data == msg.data
-            # Check the message origin
-            assert node_map[origin_node_id].get_id().to_bytes() == msg.from_id
->>>>>>> 9d3312eb
 
         # Step 4) Check that all messages were received correctly.
         for topic, origin_node_id, data in topics_in_msgs_ordered:
