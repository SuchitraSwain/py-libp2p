--- conflicted
+++ resolved
@@ -8,23 +8,9 @@
 from libp2p.peer.id import ID
 from libp2p.peer.peerstore import PeerStoreError
 from libp2p.peer.peerstore_interface import IPeerStore
-<<<<<<< HEAD
 from libp2p.routing.interfaces import IPeerRouting
 from libp2p.stream_muxer.abc import IMuxedConn
 from libp2p.transport.exceptions import MuxerUpgradeFailure, SecurityUpgradeFailure
-=======
-from libp2p.protocol_muxer.exceptions import MultiselectClientError
-from libp2p.protocol_muxer.multiselect import Multiselect
-from libp2p.protocol_muxer.multiselect_client import MultiselectClient
-from libp2p.protocol_muxer.multiselect_communicator import MultiselectCommunicator
-from libp2p.routing.interfaces import IPeerRouting
-from libp2p.stream_muxer.abc import IMuxedConn, IMuxedStream
-from libp2p.transport.exceptions import (
-    MuxerUpgradeFailure,
-    OpenConnectionError,
-    SecurityUpgradeFailure,
-)
->>>>>>> 85457fa3
 from libp2p.transport.listener_interface import IListener
 from libp2p.transport.transport_interface import ITransport
 from libp2p.transport.upgrader import TransportUpgrader
@@ -166,40 +152,7 @@
             protocol_ids,
         )
 
-<<<<<<< HEAD
         swarm_conn = await self.dial_peer(peer_id)
-=======
-        muxed_conn = await self.dial_peer(peer_id)
-
-        # Use muxed conn to open stream, which returns a muxed stream
-        muxed_stream = await muxed_conn.open_stream()
-
-        # Perform protocol muxing to determine protocol to use
-        try:
-            selected_protocol = await self.multiselect_client.select_one_of(
-                list(protocol_ids), MultiselectCommunicator(muxed_stream)
-            )
-        except MultiselectClientError as error:
-            logger.debug("fail to open a stream to peer %s, error=%s", peer_id, error)
-            await muxed_stream.reset()
-            raise SwarmException(
-                "failt to open a stream to peer %s", peer_id
-            ) from error
-
-        # Create a net stream with the selected protocol
-        net_stream = NetStream(muxed_stream)
-        net_stream.set_protocol(selected_protocol)
-
-        logger.debug(
-            "successfully opened a stream to peer %s, over protocol %s",
-            peer_id,
-            selected_protocol,
-        )
-
-        # Call notifiers since event occurred
-        for notifee in self.notifees:
-            await notifee.opened_stream(self, net_stream)
->>>>>>> 85457fa3
 
         net_stream = await swarm_conn.new_stream()
         logger.debug("successfully opened a stream to peer %s", peer_id)
