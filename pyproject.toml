[tool.autoflake]
remove_all_unused_imports = true
exclude = "__init__.py"

[tool.isort]
combine_as_imports = true
extra_standard_library = "pytest"
force_grid_wrap = 1
force_sort_within_sections = true
known_third_party = "hypothesis,pytest"
known_first_party = "<MODULE_NAME>"
multi_line_output = 3
profile = "black"

[tool.mypy]
check_untyped_defs = true
disallow_incomplete_defs = true
disallow_untyped_defs = true
disallow_any_generics = true
disallow_untyped_calls = true
disallow_untyped_decorators = true
disallow_subclassing_any = true
ignore_missing_imports = true
strict_optional = true
strict_equality = true
warn_redundant_casts = true
warn_return_any = true
warn_unused_configs = true
warn_unused_ignores = true


[tool.pydocstyle]
# All error codes found here:
# http://www.pydocstyle.org/en/3.0.0/error_codes.html
#
# Ignored:
# D1 - Missing docstring error codes
#
# Selected:
# D2 - Whitespace error codes
# D3 - Quote error codes
# D4 - Content related error codes
select = "D2,D3,D4"

# Extra ignores:
# D200 - One-line docstring should fit on one line with quotes
# D203 - 1 blank line required before class docstring
# D204 - 1 blank line required after class docstring
# D205 - 1 blank line required between summary line and description
# D212 - Multi-line docstring summary should start at the first line
# D302 - Use u""" for Unicode docstrings
# D400 - First line should end with a period
# D401 - First line should be in imperative mood
# D412 - No blank lines allowed between a section header and its content
# D415 - First line should end with a period, question mark, or exclamation point
add-ignore = "D200,D203,D204,D205,D212,D302,D400,D401,D412,D415"

# Explanation:
# D400 - Enabling this error code seems to make it a requirement that the first
# sentence in a docstring is not split across two lines.  It also makes it a
# requirement that no docstring can have a multi-sentence description without a
# summary line.  Neither one of those requirements seem appropriate.

[tool.pytest.ini_options]
addopts = "-v --showlocals --durations 10"
xfail_strict = true
log_format = "%(levelname)8s  %(asctime)s  %(filename)20s  %(message)s"
log_date_format = "%m-%d %H:%M:%S"

[tool.towncrier]
<<<<<<< HEAD
# Read https://github.com/libp2p/py-libp2p/newsfragments/README.md for instructions
package = "libp2p"
filename = "docs/release_notes.rst"
directory = "newsfragments"
underlines = ["-", "~", "^"]
title_format = "libp2p v{version} ({project_date})"
issue_format = "`#{issue} <https://github.com/libp2p/py-libp2p/issues/{issue}>`__"
=======
# Read https://github.com/ethereum/<REPO_NAME>/blob/main/newsfragments/README.md for instructions
package = "<MODULE_NAME>"
filename = "docs/release_notes.rst"
directory = "newsfragments"
underlines = ["-", "~", "^"]
title_format = "<REPO_NAME> v{version} ({project_date})"
issue_format = "`#{issue} <https://github.com/ethereum/<REPO_NAME>/issues/{issue}>`__"
>>>>>>> bdd1a342

[[tool.towncrier.type]]
directory = "breaking"
name = "Breaking Changes"
showcontent = true

[[tool.towncrier.type]]
directory = "bugfix"
name = "Bugfixes"
showcontent = true

[[tool.towncrier.type]]
directory = "deprecation"
name = "Deprecations"
showcontent = true

[[tool.towncrier.type]]
directory = "docs"
name = "Improved Documentation"
showcontent = true

[[tool.towncrier.type]]
directory = "feature"
name = "Features"
showcontent = true

[[tool.towncrier.type]]
directory = "internal"
<<<<<<< HEAD
name = "Internal Changes - for py-libp2p Contributors"
=======
name = "Internal Changes - for <REPO_NAME> Contributors"
>>>>>>> bdd1a342
showcontent = true

[[tool.towncrier.type]]
directory = "misc"
<<<<<<< HEAD
name = "Miscellaneous changes"
showcontent = false

[tool.black]
target_version = ['py37']
include = '\.pyi?$'
exclude = '''

(
  /(
      \.eggs         # exclude a few common directories in the
    | \.git          # root of the project
    | \.hg
    | \.mypy_cache
    | \.tox
    | \.venv
    | _build
    | buck-out
    | build
    | dist
  )/
  | \w*_pb2\w*\.py  # pb2 files
)
'''
=======
name = "Miscellaneous Changes"
showcontent = false

[[tool.towncrier.type]]
directory = "performance"
name = "Performance Improvements"
showcontent = true

[[tool.towncrier.type]]
directory = "removal"
name = "Removals"
showcontent = true
>>>>>>> bdd1a342
<|MERGE_RESOLUTION|>--- conflicted
+++ resolved
@@ -3,14 +3,15 @@
 exclude = "__init__.py"
 
 [tool.isort]
-combine_as_imports = true
+combine_as_imports = false
 extra_standard_library = "pytest"
 force_grid_wrap = 1
 force_sort_within_sections = true
-known_third_party = "hypothesis,pytest"
-known_first_party = "<MODULE_NAME>"
+known_third_party = "anyio,factory,lru,p2pclient,pytest,noise"
+known_first_party = "libp2p"
 multi_line_output = 3
 profile = "black"
+skip_glob= "*_pb2*.py, *.pyi"
 
 [tool.mypy]
 check_untyped_defs = true
@@ -19,12 +20,13 @@
 disallow_any_generics = true
 disallow_untyped_calls = true
 disallow_untyped_decorators = true
-disallow_subclassing_any = true
+disallow_subclassing_any = false
 ignore_missing_imports = true
-strict_optional = true
+incremental = false
+strict_optional = false
 strict_equality = true
 warn_redundant_casts = true
-warn_return_any = true
+warn_return_any = false
 warn_unused_configs = true
 warn_unused_ignores = true
 
@@ -62,29 +64,19 @@
 # summary line.  Neither one of those requirements seem appropriate.
 
 [tool.pytest.ini_options]
-addopts = "-v --showlocals --durations 10"
+addopts = "-v --showlocals --durations 50 --maxfail 10"
 xfail_strict = true
 log_format = "%(levelname)8s  %(asctime)s  %(filename)20s  %(message)s"
 log_date_format = "%m-%d %H:%M:%S"
 
 [tool.towncrier]
-<<<<<<< HEAD
-# Read https://github.com/libp2p/py-libp2p/newsfragments/README.md for instructions
+# Read https://github.com/ethereum/py-libp2p/blob/main/newsfragments/README.md for instructions
 package = "libp2p"
 filename = "docs/release_notes.rst"
 directory = "newsfragments"
 underlines = ["-", "~", "^"]
-title_format = "libp2p v{version} ({project_date})"
-issue_format = "`#{issue} <https://github.com/libp2p/py-libp2p/issues/{issue}>`__"
-=======
-# Read https://github.com/ethereum/<REPO_NAME>/blob/main/newsfragments/README.md for instructions
-package = "<MODULE_NAME>"
-filename = "docs/release_notes.rst"
-directory = "newsfragments"
-underlines = ["-", "~", "^"]
-title_format = "<REPO_NAME> v{version} ({project_date})"
-issue_format = "`#{issue} <https://github.com/ethereum/<REPO_NAME>/issues/{issue}>`__"
->>>>>>> bdd1a342
+title_format = "py-libp2p v{version} ({project_date})"
+issue_format = "`#{issue} <https://github.com/ethereum/py-libp2p/issues/{issue}>`__"
 
 [[tool.towncrier.type]]
 directory = "breaking"
@@ -113,41 +105,11 @@
 
 [[tool.towncrier.type]]
 directory = "internal"
-<<<<<<< HEAD
 name = "Internal Changes - for py-libp2p Contributors"
-=======
-name = "Internal Changes - for <REPO_NAME> Contributors"
->>>>>>> bdd1a342
 showcontent = true
 
 [[tool.towncrier.type]]
 directory = "misc"
-<<<<<<< HEAD
-name = "Miscellaneous changes"
-showcontent = false
-
-[tool.black]
-target_version = ['py37']
-include = '\.pyi?$'
-exclude = '''
-
-(
-  /(
-      \.eggs         # exclude a few common directories in the
-    | \.git          # root of the project
-    | \.hg
-    | \.mypy_cache
-    | \.tox
-    | \.venv
-    | _build
-    | buck-out
-    | build
-    | dist
-  )/
-  | \w*_pb2\w*\.py  # pb2 files
-)
-'''
-=======
 name = "Miscellaneous Changes"
 showcontent = false
 
@@ -159,5 +121,4 @@
 [[tool.towncrier.type]]
 directory = "removal"
 name = "Removals"
-showcontent = true
->>>>>>> bdd1a342
+showcontent = true