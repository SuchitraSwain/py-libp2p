--- conflicted
+++ resolved
@@ -34,11 +34,8 @@
     "rpcudp>=3.0.0",
     "trio-typing>=0.0.4",
     "trio>=0.26.0",
-<<<<<<< HEAD
     "fastecdsa==2.3.2; sys_platform != 'win32'",
     "trio-websocket>=0.11.0",
-=======
->>>>>>> 74f4aaf1
     "zeroconf (>=0.147.0,<0.148.0)",
 ]
 classifiers = [
