[tool.autoflake]
exclude = "__init__.py"
remove_all_unused_imports = true

[tool.isort]
combine_as_imports = false
extra_standard_library = "pytest"
force_grid_wrap = 1
force_sort_within_sections = true
<<<<<<< HEAD
known_first_party = "libp2p"
known_third_party = "anyio,factory,lru,p2pclient,pytest,noise"
multi_line_output = 3
profile = "black"
skip_glob= "*_pb2*.py, *.pyi"
=======
force_to_top = "pytest"
honor_noqa = true
known_first_party = "<MODULE_NAME>"
known_third_party = "hypothesis"
multi_line_output = 3
profile = "black"
use_parentheses = true
>>>>>>> ae5b634d

[tool.mypy]
check_untyped_defs = true
disallow_any_generics = true
disallow_incomplete_defs = true
<<<<<<< HEAD
disallow_subclassing_any = false
=======
disallow_subclassing_any = true
>>>>>>> ae5b634d
disallow_untyped_calls = true
disallow_untyped_decorators = true
disallow_untyped_defs = true
ignore_missing_imports = true
<<<<<<< HEAD
incremental = false
strict_equality = true
strict_optional = false
=======
strict_equality = true
strict_optional = true
>>>>>>> ae5b634d
warn_redundant_casts = true
warn_return_any = false
warn_unused_configs = true
warn_unused_ignores = true

[tool.pydocstyle]
# All error codes found here:
# http://www.pydocstyle.org/en/3.0.0/error_codes.html
#
# Ignored:
# D1 - Missing docstring error codes
#
# Selected:
# D2 - Whitespace error codes
# D3 - Quote error codes
# D4 - Content related error codes
select = "D2,D3,D4"

# Extra ignores:
# D200 - One-line docstring should fit on one line with quotes
# D203 - 1 blank line required before class docstring
# D204 - 1 blank line required after class docstring
# D205 - 1 blank line required between summary line and description
# D212 - Multi-line docstring summary should start at the first line
# D302 - Use u""" for Unicode docstrings
# D400 - First line should end with a period
# D401 - First line should be in imperative mood
# D412 - No blank lines allowed between a section header and its content
# D415 - First line should end with a period, question mark, or exclamation point
add-ignore = "D200,D203,D204,D205,D212,D302,D400,D401,D412,D415"

# Explanation:
# D400 - Enabling this error code seems to make it a requirement that the first
# sentence in a docstring is not split across two lines.  It also makes it a
# requirement that no docstring can have a multi-sentence description without a
# summary line.  Neither one of those requirements seem appropriate.

[tool.pytest.ini_options]
<<<<<<< HEAD
addopts = "-v --showlocals --durations 50 --maxfail 10"
log_date_format = "%m-%d %H:%M:%S"
log_format = "%(levelname)8s  %(asctime)s  %(filename)20s  %(message)s"
markers = ["slow: mark test as slow"]
xfail_strict = true

[tool.towncrier]
# Read https://github.com/ethereum/py-libp2p/blob/main/newsfragments/README.md for instructions
directory = "newsfragments"
filename = "docs/release_notes.rst"
issue_format = "`#{issue} <https://github.com/ethereum/py-libp2p/issues/{issue}>`__"
package = "libp2p"
title_format = "py-libp2p v{version} ({project_date})"
=======
addopts = "-v --showlocals --durations 10"
log_date_format = "%m-%d %H:%M:%S"
log_format = "%(levelname)8s  %(asctime)s  %(filename)20s  %(message)s"
xfail_strict = true

[tool.towncrier]
# Read https://github.com/ethereum/<REPO_NAME>/blob/main/newsfragments/README.md for instructions
directory = "newsfragments"
filename = "docs/release_notes.rst"
issue_format = "`#{issue} <https://github.com/ethereum/<REPO_NAME>/issues/{issue}>`__"
package = "<MODULE_NAME>"
title_format = "<REPO_NAME> v{version} ({project_date})"
>>>>>>> ae5b634d
underlines = ["-", "~", "^"]

[[tool.towncrier.type]]
directory = "breaking"
name = "Breaking Changes"
showcontent = true

[[tool.towncrier.type]]
directory = "bugfix"
name = "Bugfixes"
showcontent = true

[[tool.towncrier.type]]
directory = "deprecation"
name = "Deprecations"
showcontent = true

[[tool.towncrier.type]]
directory = "docs"
name = "Improved Documentation"
showcontent = true

[[tool.towncrier.type]]
directory = "feature"
name = "Features"
showcontent = true

[[tool.towncrier.type]]
directory = "internal"
name = "Internal Changes - for py-libp2p Contributors"
showcontent = true

[[tool.towncrier.type]]
directory = "misc"
name = "Miscellaneous Changes"
showcontent = false

[[tool.towncrier.type]]
directory = "performance"
name = "Performance Improvements"
showcontent = true

[[tool.towncrier.type]]
directory = "removal"
name = "Removals"
showcontent = true

[tool.bumpversion]
<<<<<<< HEAD
current_version = "0.2.1"
=======
current_version = "0.1.0-alpha.0"
>>>>>>> ae5b634d
parse = """
    (?P<major>\\d+)
    \\.(?P<minor>\\d+)
    \\.(?P<patch>\\d+)
		(-
			(?P<stage>[^.]*)
			\\.(?P<devnum>\\d+)
		)?
"""
serialize = [
	"{major}.{minor}.{patch}-{stage}.{devnum}",
	"{major}.{minor}.{patch}",
]
search = "{current_version}"
replace = "{new_version}"
regex = false
ignore_missing_version = false
tag = true
sign_tags = true
tag_name = "v{new_version}"
tag_message = "Bump version: {current_version} → {new_version}"
allow_dirty = false
commit = true
message = "Bump version: {current_version} → {new_version}"

[tool.bumpversion.parts.stage]
optional_value = "stable"
first_value = "stable"
values = [
	"alpha",
	"beta",
	"stable",
]

[tool.bumpversion.part.devnum]

[[tool.bumpversion.files]]
filename = "setup.py"
search = "version=\"{current_version}\""
replace = "version=\"{new_version}\""<|MERGE_RESOLUTION|>--- conflicted
+++ resolved
@@ -7,43 +7,27 @@
 extra_standard_library = "pytest"
 force_grid_wrap = 1
 force_sort_within_sections = true
-<<<<<<< HEAD
+force_to_top = "pytest"
+honor_noqa = true
 known_first_party = "libp2p"
 known_third_party = "anyio,factory,lru,p2pclient,pytest,noise"
 multi_line_output = 3
 profile = "black"
 skip_glob= "*_pb2*.py, *.pyi"
-=======
-force_to_top = "pytest"
-honor_noqa = true
-known_first_party = "<MODULE_NAME>"
-known_third_party = "hypothesis"
-multi_line_output = 3
-profile = "black"
 use_parentheses = true
->>>>>>> ae5b634d
 
 [tool.mypy]
 check_untyped_defs = true
 disallow_any_generics = true
 disallow_incomplete_defs = true
-<<<<<<< HEAD
 disallow_subclassing_any = false
-=======
-disallow_subclassing_any = true
->>>>>>> ae5b634d
 disallow_untyped_calls = true
 disallow_untyped_decorators = true
 disallow_untyped_defs = true
 ignore_missing_imports = true
-<<<<<<< HEAD
 incremental = false
 strict_equality = true
 strict_optional = false
-=======
-strict_equality = true
-strict_optional = true
->>>>>>> ae5b634d
 warn_redundant_casts = true
 warn_return_any = false
 warn_unused_configs = true
@@ -82,7 +66,6 @@
 # summary line.  Neither one of those requirements seem appropriate.
 
 [tool.pytest.ini_options]
-<<<<<<< HEAD
 addopts = "-v --showlocals --durations 50 --maxfail 10"
 log_date_format = "%m-%d %H:%M:%S"
 log_format = "%(levelname)8s  %(asctime)s  %(filename)20s  %(message)s"
@@ -96,20 +79,6 @@
 issue_format = "`#{issue} <https://github.com/ethereum/py-libp2p/issues/{issue}>`__"
 package = "libp2p"
 title_format = "py-libp2p v{version} ({project_date})"
-=======
-addopts = "-v --showlocals --durations 10"
-log_date_format = "%m-%d %H:%M:%S"
-log_format = "%(levelname)8s  %(asctime)s  %(filename)20s  %(message)s"
-xfail_strict = true
-
-[tool.towncrier]
-# Read https://github.com/ethereum/<REPO_NAME>/blob/main/newsfragments/README.md for instructions
-directory = "newsfragments"
-filename = "docs/release_notes.rst"
-issue_format = "`#{issue} <https://github.com/ethereum/<REPO_NAME>/issues/{issue}>`__"
-package = "<MODULE_NAME>"
-title_format = "<REPO_NAME> v{version} ({project_date})"
->>>>>>> ae5b634d
 underlines = ["-", "~", "^"]
 
 [[tool.towncrier.type]]
@@ -158,11 +127,7 @@
 showcontent = true
 
 [tool.bumpversion]
-<<<<<<< HEAD
 current_version = "0.2.1"
-=======
-current_version = "0.1.0-alpha.0"
->>>>>>> ae5b634d
 parse = """
     (?P<major>\\d+)
     \\.(?P<minor>\\d+)
