<<<<<<< HEAD
=======
import asyncio

from multiaddr import Multiaddr
>>>>>>> 9d3312eb
import pytest
import trio
from trio.testing import wait_all_tasks_blocked

from libp2p.network.exceptions import SwarmException
from libp2p.tools.factories import SwarmFactory
from libp2p.tools.utils import connect_swarm


@pytest.mark.trio
async def test_swarm_dial_peer(is_host_secure):
    async with SwarmFactory.create_batch_and_listen(is_host_secure, 3) as swarms:
        # Test: No addr found.
        with pytest.raises(SwarmException):
            await swarms[0].dial_peer(swarms[1].get_peer_id())

        # Test: len(addr) in the peerstore is 0.
        swarms[0].peerstore.add_addrs(swarms[1].get_peer_id(), [], 10000)
        with pytest.raises(SwarmException):
            await swarms[0].dial_peer(swarms[1].get_peer_id())

        # Test: Succeed if addrs of the peer_id are present in the peerstore.
        addrs = tuple(
            addr
            for transport in swarms[1].listeners.values()
            for addr in transport.get_addrs()
        )
        swarms[0].peerstore.add_addrs(swarms[1].get_peer_id(), addrs, 10000)
        await swarms[0].dial_peer(swarms[1].get_peer_id())
        assert swarms[0].get_peer_id() in swarms[1].connections
        assert swarms[1].get_peer_id() in swarms[0].connections

        # Test: Reuse connections when we already have ones with a peer.
        conn_to_1 = swarms[0].connections[swarms[1].get_peer_id()]
        conn = await swarms[0].dial_peer(swarms[1].get_peer_id())
        assert conn is conn_to_1


@pytest.mark.trio
async def test_swarm_close_peer(is_host_secure):
    async with SwarmFactory.create_batch_and_listen(is_host_secure, 3) as swarms:
        # 0 <> 1 <> 2
        await connect_swarm(swarms[0], swarms[1])
        await connect_swarm(swarms[1], swarms[2])

        # peer 1 closes peer 0
        await swarms[1].close_peer(swarms[0].get_peer_id())
        await trio.sleep(0.01)
        await wait_all_tasks_blocked()
        # 0  1 <> 2
        assert len(swarms[0].connections) == 0
        assert (
            len(swarms[1].connections) == 1
            and swarms[2].get_peer_id() in swarms[1].connections
        )

        # peer 1 is closed by peer 2
        await swarms[2].close_peer(swarms[1].get_peer_id())
        await trio.sleep(0.01)
        # 0  1  2
        assert len(swarms[1].connections) == 0 and len(swarms[2].connections) == 0

        await connect_swarm(swarms[0], swarms[1])
        # 0 <> 1  2
        assert (
            len(swarms[0].connections) == 1
            and swarms[1].get_peer_id() in swarms[0].connections
        )
        assert (
            len(swarms[1].connections) == 1
            and swarms[0].get_peer_id() in swarms[1].connections
        )
        # peer 0 closes peer 1
        await swarms[0].close_peer(swarms[1].get_peer_id())
        await trio.sleep(0.01)
        # 0  1  2
        assert len(swarms[1].connections) == 0 and len(swarms[2].connections) == 0


@pytest.mark.trio
async def test_swarm_remove_conn(swarm_pair):
    swarm_0, swarm_1 = swarm_pair
    conn_0 = swarm_0.connections[swarm_1.get_peer_id()]
    swarm_0.remove_conn(conn_0)
    assert swarm_1.get_peer_id() not in swarm_0.connections
    # Test: Remove twice. There should not be errors.
    swarm_0.remove_conn(conn_0)
    assert swarm_1.get_peer_id() not in swarm_0.connections


@pytest.mark.asyncio
async def test_swarm_multiaddr(is_host_secure):
    swarms = await SwarmFactory.create_batch_and_listen(is_host_secure, 3)

    def clear():
        swarms[0].peerstore.clear_addrs(swarms[1].get_peer_id())

    clear()
    # No addresses
    with pytest.raises(SwarmException):
        await swarms[0].dial_peer(swarms[1].get_peer_id())

    clear()
    # Wrong addresses
    swarms[0].peerstore.add_addrs(
        swarms[1].get_peer_id(), [Multiaddr("/ip4/0.0.0.0/tcp/9999")], 10000
    )

    with pytest.raises(SwarmException):
        await swarms[0].dial_peer(swarms[1].get_peer_id())

    clear()
    # Multiple wrong addresses
    swarms[0].peerstore.add_addrs(
        swarms[1].get_peer_id(),
        [Multiaddr("/ip4/0.0.0.0/tcp/9999"), Multiaddr("/ip4/0.0.0.0/tcp/9998")],
        10000,
    )

    with pytest.raises(SwarmException):
        await swarms[0].dial_peer(swarms[1].get_peer_id())

    # Test one address
    addrs = tuple(
        addr
        for transport in swarms[1].listeners.values()
        for addr in transport.get_addrs()
    )

    swarms[0].peerstore.add_addrs(swarms[1].get_peer_id(), addrs[:1], 10000)
    await swarms[0].dial_peer(swarms[1].get_peer_id())

    # Test multiple addresses
    addrs = tuple(
        addr
        for transport in swarms[1].listeners.values()
        for addr in transport.get_addrs()
    )

    swarms[0].peerstore.add_addrs(swarms[1].get_peer_id(), addrs + addrs, 10000)
    await swarms[0].dial_peer(swarms[1].get_peer_id())

    for swarm in swarms:
        await swarm.close()<|MERGE_RESOLUTION|>--- conflicted
+++ resolved
@@ -1,9 +1,4 @@
-<<<<<<< HEAD
-=======
-import asyncio
-
 from multiaddr import Multiaddr
->>>>>>> 9d3312eb
 import pytest
 import trio
 from trio.testing import wait_all_tasks_blocked
@@ -94,57 +89,54 @@
     assert swarm_1.get_peer_id() not in swarm_0.connections
 
 
-@pytest.mark.asyncio
+@pytest.mark.trio
 async def test_swarm_multiaddr(is_host_secure):
-    swarms = await SwarmFactory.create_batch_and_listen(is_host_secure, 3)
+    async with SwarmFactory.create_batch_and_listen(is_host_secure, 3) as swarms:
 
-    def clear():
-        swarms[0].peerstore.clear_addrs(swarms[1].get_peer_id())
+        def clear():
+            swarms[0].peerstore.clear_addrs(swarms[1].get_peer_id())
 
-    clear()
-    # No addresses
-    with pytest.raises(SwarmException):
+        clear()
+        # No addresses
+        with pytest.raises(SwarmException):
+            await swarms[0].dial_peer(swarms[1].get_peer_id())
+
+        clear()
+        # Wrong addresses
+        swarms[0].peerstore.add_addrs(
+            swarms[1].get_peer_id(), [Multiaddr("/ip4/0.0.0.0/tcp/9999")], 10000
+        )
+
+        with pytest.raises(SwarmException):
+            await swarms[0].dial_peer(swarms[1].get_peer_id())
+
+        clear()
+        # Multiple wrong addresses
+        swarms[0].peerstore.add_addrs(
+            swarms[1].get_peer_id(),
+            [Multiaddr("/ip4/0.0.0.0/tcp/9999"), Multiaddr("/ip4/0.0.0.0/tcp/9998")],
+            10000,
+        )
+
+        with pytest.raises(SwarmException):
+            await swarms[0].dial_peer(swarms[1].get_peer_id())
+
+        # Test one address
+        addrs = tuple(
+            addr
+            for transport in swarms[1].listeners.values()
+            for addr in transport.get_addrs()
+        )
+
+        swarms[0].peerstore.add_addrs(swarms[1].get_peer_id(), addrs[:1], 10000)
         await swarms[0].dial_peer(swarms[1].get_peer_id())
 
-    clear()
-    # Wrong addresses
-    swarms[0].peerstore.add_addrs(
-        swarms[1].get_peer_id(), [Multiaddr("/ip4/0.0.0.0/tcp/9999")], 10000
-    )
+        # Test multiple addresses
+        addrs = tuple(
+            addr
+            for transport in swarms[1].listeners.values()
+            for addr in transport.get_addrs()
+        )
 
-    with pytest.raises(SwarmException):
-        await swarms[0].dial_peer(swarms[1].get_peer_id())
-
-    clear()
-    # Multiple wrong addresses
-    swarms[0].peerstore.add_addrs(
-        swarms[1].get_peer_id(),
-        [Multiaddr("/ip4/0.0.0.0/tcp/9999"), Multiaddr("/ip4/0.0.0.0/tcp/9998")],
-        10000,
-    )
-
-    with pytest.raises(SwarmException):
-        await swarms[0].dial_peer(swarms[1].get_peer_id())
-
-    # Test one address
-    addrs = tuple(
-        addr
-        for transport in swarms[1].listeners.values()
-        for addr in transport.get_addrs()
-    )
-
-    swarms[0].peerstore.add_addrs(swarms[1].get_peer_id(), addrs[:1], 10000)
-    await swarms[0].dial_peer(swarms[1].get_peer_id())
-
-    # Test multiple addresses
-    addrs = tuple(
-        addr
-        for transport in swarms[1].listeners.values()
-        for addr in transport.get_addrs()
-    )
-
-    swarms[0].peerstore.add_addrs(swarms[1].get_peer_id(), addrs + addrs, 10000)
-    await swarms[0].dial_peer(swarms[1].get_peer_id())
-
-    for swarm in swarms:
-        await swarm.close()+        swarms[0].peerstore.add_addrs(swarms[1].get_peer_id(), addrs + addrs, 10000)
+        await swarms[0].dial_peer(swarms[1].get_peer_id())