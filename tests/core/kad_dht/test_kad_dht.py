--- conflicted
+++ resolved
@@ -11,11 +11,7 @@
 import hashlib
 import logging
 import os
-<<<<<<< HEAD
-import time
-=======
 from typing import TypeVar
->>>>>>> f9f8cea7
 from unittest.mock import patch
 import uuid
 
@@ -52,112 +48,6 @@
 TEST_TIMEOUT = 5  # Timeout in seconds
 
 
-<<<<<<< HEAD
-async def wait_for_dht_operations_complete(dht_a: KadDHT, dht_b: KadDHT, timeout: float = 5.0) -> None:
-    """
-    Wait for DHT operations to complete by checking status indicators.
-    
-    This function checks multiple indicators to ensure that:
-    1. Both nodes know about each other in their routing tables
-    2. Peer records are stored in both peerstores
-    3. Initial bootstrap operations have completed
-    
-    Args:
-        dht_a: First DHT node
-        dht_b: Second DHT node  
-        timeout: Maximum time to wait in seconds
-        
-    Raises:
-        TimeoutError: If DHT operations don't complete within timeout
-    """
-    start_time = time.time()
-    
-    while time.time() - start_time < timeout:
-        try:
-            # Check if both nodes know about each other in routing tables
-            peers_a = dht_a.routing_table.get_peer_ids()
-            peers_b = dht_b.routing_table.get_peer_ids()
-            
-            # Check if both nodes have each other in their routing tables
-            if (dht_b.host.get_id() in peers_a and 
-                dht_a.host.get_id() in peers_b):
-                
-                # Also check that peer records are stored in peerstores
-                record_a = dht_a.host.get_peerstore().get_peer_record(dht_b.host.get_id())
-                record_b = dht_b.host.get_peerstore().get_peer_record(dht_a.host.get_id())
-                
-                if record_a is not None and record_b is not None:
-                    logger.debug("DHT operations completed successfully")
-                    return
-                    
-        except Exception as e:
-            logger.debug(f"Error checking DHT status: {e}")
-            
-        await trio.sleep(0.01)
-    
-    # If we get here, we timed out
-    peers_a = dht_a.routing_table.get_peer_ids()
-    peers_b = dht_b.routing_table.get_peer_ids()
-    record_a = dht_a.host.get_peerstore().get_peer_record(dht_b.host.get_id())
-    record_b = dht_b.host.get_peerstore().get_peer_record(dht_a.host.get_id())
-    
-    raise TimeoutError(
-        f"DHT operations did not complete within {timeout}s. "
-        f"Node A peers: {peers_a}, Node B peers: {peers_b}. "
-        f"Record A: {record_a is not None}, Record B: {record_b is not None}"
-    )
-
-
-async def wait_for_value_propagation(dht: KadDHT, key: bytes, timeout: float = 2.0) -> None:
-    """
-    Wait for a value to propagate to a DHT node by checking if it's in the value store.
-    
-    Args:
-        dht: DHT node to check
-        key: Key to check for
-        timeout: Maximum time to wait in seconds
-        
-    Raises:
-        TimeoutError: If value doesn't propagate within timeout
-    """
-    start_time = time.time()
-    
-    while time.time() - start_time < timeout:
-        if dht.value_store.get(key) is not None:
-            logger.debug(f"Value for key {key.hex()[:10]} propagated successfully")
-            return
-        await trio.sleep(0.01)
-    
-    raise TimeoutError(f"Value for key {key.hex()[:10]} did not propagate within {timeout}s")
-
-
-async def wait_for_provider_propagation(dht: KadDHT, content_id: bytes, expected_provider_id: ID, timeout: float = 2.0) -> None:
-    """
-    Wait for a provider record to propagate to a DHT node.
-    
-    Args:
-        dht: DHT node to check
-        content_id: Content ID to check for
-        expected_provider_id: Expected provider peer ID
-        timeout: Maximum time to wait in seconds
-        
-    Raises:
-        TimeoutError: If provider doesn't propagate within timeout
-    """
-    start_time = time.time()
-    
-    while time.time() - start_time < timeout:
-        try:
-            providers = await dht.find_providers(content_id)
-            if any(p.peer_id == expected_provider_id for p in providers):
-                logger.debug(f"Provider {expected_provider_id} propagated successfully")
-                return
-        except Exception as e:
-            logger.debug(f"Error checking provider propagation: {e}")
-        await trio.sleep(0.01)
-    
-    raise TimeoutError(f"Provider {expected_provider_id} did not propagate within {timeout}s")
-=======
 T = TypeVar("T")
 
 
@@ -177,7 +67,6 @@
 
     # This should never be reached, but satisfies type checker
     raise RuntimeError("Retry function should not reach this point")
->>>>>>> f9f8cea7
 
 
 @pytest.fixture
@@ -228,10 +117,6 @@
                 "After bootstrap: Node B peers: %s", dht_b.routing_table.get_peer_ids()
             )
 
-            # Wait for DHT operations to complete using status checking
-            # This ensures that FIND_NODE operations have completed and peer records are stored
-            await wait_for_dht_operations_complete(dht_a, dht_b)
-
             # Return the DHT pair
             yield (dht_a, dht_b)
 
@@ -351,8 +236,8 @@
     logger.debug("Put value with key %s...", key.hex()[:10])
     logger.debug("Node A value store: %s", dht_a.value_store.store)
 
-    # Wait for the value to propagate to node B
-    await wait_for_value_propagation(dht_b, key)
+    # # Allow more time for the value to propagate
+    await trio.sleep(0.5)
 
     # # Try direct connection between nodes to ensure they're properly linked
     logger.debug("Node A peers: %s", dht_a.routing_table.get_peer_ids())
@@ -438,8 +323,8 @@
     assert record_a.seq == record_a_add_prov.seq
     assert record_b.seq == record_b_add_prov.seq
 
-    # Wait for the provider record to propagate to node B
-    await wait_for_provider_propagation(dht_b, content_id, dht_a.local_peer_id)
+    # Allow time for the provider record to propagate
+    await trio.sleep(0.1)
 
     # Find providers using the second node
     with trio.fail_after(TEST_TIMEOUT):
